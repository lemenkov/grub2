--- conflicted
+++ resolved
@@ -513,15 +513,12 @@
   common = tests/grub_script_setparams.in;
 };
 
-<<<<<<< HEAD
-=======
 script = {
   testcase;
   name = grub_script_return;
   common = tests/grub_script_return.in;
 };
 
->>>>>>> 67949e42
 program = {
   testcase;
   name = example_unit_test;
