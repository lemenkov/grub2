--- conflicted
+++ resolved
@@ -94,13 +94,8 @@
 
 if [ "x${source}" = x ] ; then
     tmpfile=`mktemp`
-<<<<<<< HEAD
-    while read; do
-	echo "$REPLY" >> ${tmpfile}
-=======
     while read REPLY; do
 	echo $REPLY >> ${tmpfile}
->>>>>>> 660d670c
     done
     source=${tmpfile}
 fi
