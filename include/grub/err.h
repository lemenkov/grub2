/* err.h - error numbers and prototypes */
/*
 *  GRUB  --  GRand Unified Bootloader
 *  Copyright (C) 2002,2005,2007,2008 Free Software Foundation, Inc.
 *
 *  GRUB is free software: you can redistribute it and/or modify
 *  it under the terms of the GNU General Public License as published by
 *  the Free Software Foundation, either version 3 of the License, or
 *  (at your option) any later version.
 *
 *  GRUB is distributed in the hope that it will be useful,
 *  but WITHOUT ANY WARRANTY; without even the implied warranty of
 *  MERCHANTABILITY or FITNESS FOR A PARTICULAR PURPOSE.  See the
 *  GNU General Public License for more details.
 *
 *  You should have received a copy of the GNU General Public License
 *  along with GRUB.  If not, see <http://www.gnu.org/licenses/>.
 */

#ifndef GRUB_ERR_HEADER
#define GRUB_ERR_HEADER	1

#include <grub/symbol.h>

typedef enum
  {
    GRUB_ERR_NONE = 0,
    GRUB_ERR_TEST_FAILURE,
    GRUB_ERR_BAD_MODULE,
    GRUB_ERR_OUT_OF_MEMORY,
    GRUB_ERR_BAD_FILE_TYPE,
    GRUB_ERR_FILE_NOT_FOUND,
    GRUB_ERR_FILE_READ_ERROR,
    GRUB_ERR_BAD_FILENAME,
    GRUB_ERR_UNKNOWN_FS,
    GRUB_ERR_BAD_FS,
    GRUB_ERR_BAD_NUMBER,
    GRUB_ERR_OUT_OF_RANGE,
    GRUB_ERR_UNKNOWN_DEVICE,
    GRUB_ERR_BAD_DEVICE,
    GRUB_ERR_READ_ERROR,
    GRUB_ERR_WRITE_ERROR,
    GRUB_ERR_UNKNOWN_COMMAND,
    GRUB_ERR_INVALID_COMMAND,
    GRUB_ERR_BAD_ARGUMENT,
    GRUB_ERR_BAD_PART_TABLE,
    GRUB_ERR_UNKNOWN_OS,
    GRUB_ERR_BAD_OS,
    GRUB_ERR_NO_KERNEL,
    GRUB_ERR_BAD_FONT,
    GRUB_ERR_NOT_IMPLEMENTED_YET,
    GRUB_ERR_SYMLINK_LOOP,
    GRUB_ERR_BAD_COMPRESSED_DATA,
    GRUB_ERR_MENU,
    GRUB_ERR_TIMEOUT,
    GRUB_ERR_IO,
    GRUB_ERR_ACCESS_DENIED,
<<<<<<< HEAD
    GRUB_ERR_NET_BAD_ADDRESS,
    GRUB_ERR_NET_ROUTE_LOOP,
    GRUB_ERR_NET_NO_ROUTE,
    GRUB_ERR_WAIT
=======
    GRUB_ERR_EXTRACTOR
>>>>>>> df476ba8
  }
grub_err_t;

extern grub_err_t EXPORT_VAR(grub_errno);
extern char EXPORT_VAR(grub_errmsg)[];

grub_err_t EXPORT_FUNC(grub_error) (grub_err_t n, const char *fmt, ...);
void EXPORT_FUNC(grub_fatal) (const char *fmt, ...) __attribute__ ((noreturn));
void EXPORT_FUNC(grub_error_push) (void);
int EXPORT_FUNC(grub_error_pop) (void);
void EXPORT_FUNC(grub_print_error) (void);
extern int EXPORT_VAR(grub_err_printed_errors);
int grub_err_printf (const char *fmt, ...)
     __attribute__ ((format (printf, 1, 2)));

#endif /* ! GRUB_ERR_HEADER */<|MERGE_RESOLUTION|>--- conflicted
+++ resolved
@@ -55,14 +55,11 @@
     GRUB_ERR_TIMEOUT,
     GRUB_ERR_IO,
     GRUB_ERR_ACCESS_DENIED,
-<<<<<<< HEAD
+    GRUB_ERR_EXTRACTOR,
     GRUB_ERR_NET_BAD_ADDRESS,
     GRUB_ERR_NET_ROUTE_LOOP,
     GRUB_ERR_NET_NO_ROUTE,
     GRUB_ERR_WAIT
-=======
-    GRUB_ERR_EXTRACTOR
->>>>>>> df476ba8
   }
 grub_err_t;
 
