--- conflicted
+++ resolved
@@ -2,16 +2,7 @@
 
 GRUB_KERNEL_MACHINE_LINK_ADDR = 0x8200
 
-<<<<<<< HEAD
-COMMON_ASFLAGS = -nostdinc -fno-builtin -m32
-COMMON_CFLAGS = -fno-builtin -mrtd -mregparm=3 -m32
-COMMON_LDFLAGS = -m32 -nostdlib
-
-# Used by various components.  These rules need to precede them.
-script/lexer.c_DEPENDENCIES = grub_script.tab.h grub_script.yy.h
-=======
 COMMON_CFLAGS = -mrtd -mregparm=3
->>>>>>> a129f252
 
 # Images.
 pkglib_IMAGES = boot.img cdboot.img diskboot.img kernel.img lnxboot.img \
