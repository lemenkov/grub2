# -*- makefile -*-

COMMON_CFLAGS = -mrtd -mregparm=3 

# Images.

GRUB_KERNEL_MACHINE_LINK_ADDR	= 0x8200

pkglib_PROGRAMS += kernel.img
kernel_img_SOURCES = kern/i386/coreboot/startup.S \
	kern/i386/misc.S \
	kern/i386/coreboot/init.c \
	kern/i386/multiboot_mmap.c \
	kern/i386/halt.c \
	kern/main.c kern/device.c \
	kern/disk.c kern/dl.c kern/file.c kern/fs.c kern/err.c \
	kern/misc.c kern/mm.c kern/term.c \
	kern/rescue_parser.c kern/rescue_reader.c \
	kern/time.c kern/list.c kern/handler.c kern/command.c kern/corecmd.c \
	kern/$(target_cpu)/dl.c kern/parser.c kern/partition.c \
	kern/i386/tsc.c kern/i386/pit.c \
	kern/generic/rtc_get_time_ms.c \
	kern/generic/millisleep.c \
	kern/env.c \
	term/i386/pc/vga_text.c term/i386/vga_common.c \
	symlist.c
kernel_img_CFLAGS = $(COMMON_CFLAGS)
kernel_img_ASFLAGS = $(COMMON_ASFLAGS)
kernel_img_LDFLAGS += $(COMMON_LDFLAGS) -Wl,-N,-S,-Ttext,$(GRUB_KERNEL_MACHINE_LINK_ADDR),-Bstatic

sbin_SCRIPTS += grub-install
grub_install_SOURCES = util/grub-install.in

bin_SCRIPTS += grub-mkrescue
grub_mkrescue_SOURCES = util/grub-mkrescue.in

# Modules.
<<<<<<< HEAD
pkglib_MODULES = linux.mod multiboot.mod 		\
	aout.mod play.mod serial.mod 			\
	pci.mod lspci.mod reboot.mod	\
	halt.mod datetime.mod date.mod datehook.mod	\
	lsmmap.mod mmap.mod

# For boot.mod.
pkglib_MODULES += boot.mod 
boot_mod_SOURCES = commands/boot.c
boot_mod_CFLAGS = $(COMMON_CFLAGS)
boot_mod_LDFLAGS = $(COMMON_LDFLAGS)
=======
pkglib_MODULES = linux.mod aout.mod halt.mod datetime.mod mmap.mod
>>>>>>> 4aecf3c6

# For mmap.mod.
mmap_mod_SOURCES = mmap/mmap.c mmap/i386/uppermem.c mmap/i386/mmap.c
mmap_mod_CFLAGS = $(COMMON_CFLAGS)
mmap_mod_LDFLAGS = $(COMMON_LDFLAGS)
mmap_mod_ASFLAGS = $(COMMON_ASFLAGS)

# For linux.mod.
linux_mod_SOURCES = loader/i386/linux.c
linux_mod_CFLAGS = $(COMMON_CFLAGS)
linux_mod_LDFLAGS = $(COMMON_LDFLAGS)

# For halt.mod.
halt_mod_SOURCES = commands/halt.c
halt_mod_CFLAGS = $(COMMON_CFLAGS)
halt_mod_LDFLAGS = $(COMMON_LDFLAGS)

# For aout.mod.
aout_mod_SOURCES = loader/aout.c
aout_mod_CFLAGS = $(COMMON_CFLAGS)
aout_mod_LDFLAGS = $(COMMON_LDFLAGS)

# For bsd.mod
pkglib_MODULES += bsd.mod
bsd_mod_SOURCES = loader/i386/bsd.c loader/i386/bsd32.c loader/i386/bsd64.c loader/i386/bsd_helper.S loader/i386/bsd_trampoline.S
bsd_mod_CFLAGS = $(COMMON_CFLAGS)
bsd_mod_LDFLAGS = $(COMMON_LDFLAGS)
bsd_mod_ASFLAGS = $(COMMON_ASFLAGS)

<<<<<<< HEAD
# For play.mod.
play_mod_SOURCES = commands/i386/pc/play.c
play_mod_CFLAGS = $(COMMON_CFLAGS)
play_mod_LDFLAGS = $(COMMON_LDFLAGS)

# For pci.mod
pci_mod_SOURCES = bus/pci.c
pci_mod_CFLAGS = $(COMMON_CFLAGS)
pci_mod_LDFLAGS = $(COMMON_LDFLAGS)

# For lspci.mod
lspci_mod_SOURCES = commands/lspci.c
lspci_mod_CFLAGS = $(COMMON_CFLAGS)
lspci_mod_LDFLAGS = $(COMMON_LDFLAGS)

=======
>>>>>>> 4aecf3c6
# For datetime.mod
datetime_mod_SOURCES = lib/cmos_datetime.c
datetime_mod_CFLAGS = $(COMMON_CFLAGS)
datetime_mod_LDFLAGS = $(COMMON_LDFLAGS)

include $(srcdir)/conf/i386.mk
include $(srcdir)/conf/common.mk<|MERGE_RESOLUTION|>--- conflicted
+++ resolved
@@ -35,21 +35,7 @@
 grub_mkrescue_SOURCES = util/grub-mkrescue.in
 
 # Modules.
-<<<<<<< HEAD
-pkglib_MODULES = linux.mod multiboot.mod 		\
-	aout.mod play.mod serial.mod 			\
-	pci.mod lspci.mod reboot.mod	\
-	halt.mod datetime.mod date.mod datehook.mod	\
-	lsmmap.mod mmap.mod
-
-# For boot.mod.
-pkglib_MODULES += boot.mod 
-boot_mod_SOURCES = commands/boot.c
-boot_mod_CFLAGS = $(COMMON_CFLAGS)
-boot_mod_LDFLAGS = $(COMMON_LDFLAGS)
-=======
 pkglib_MODULES = linux.mod aout.mod halt.mod datetime.mod mmap.mod
->>>>>>> 4aecf3c6
 
 # For mmap.mod.
 mmap_mod_SOURCES = mmap/mmap.c mmap/i386/uppermem.c mmap/i386/mmap.c
@@ -79,24 +65,6 @@
 bsd_mod_LDFLAGS = $(COMMON_LDFLAGS)
 bsd_mod_ASFLAGS = $(COMMON_ASFLAGS)
 
-<<<<<<< HEAD
-# For play.mod.
-play_mod_SOURCES = commands/i386/pc/play.c
-play_mod_CFLAGS = $(COMMON_CFLAGS)
-play_mod_LDFLAGS = $(COMMON_LDFLAGS)
-
-# For pci.mod
-pci_mod_SOURCES = bus/pci.c
-pci_mod_CFLAGS = $(COMMON_CFLAGS)
-pci_mod_LDFLAGS = $(COMMON_LDFLAGS)
-
-# For lspci.mod
-lspci_mod_SOURCES = commands/lspci.c
-lspci_mod_CFLAGS = $(COMMON_CFLAGS)
-lspci_mod_LDFLAGS = $(COMMON_LDFLAGS)
-
-=======
->>>>>>> 4aecf3c6
 # For datetime.mod
 datetime_mod_SOURCES = lib/cmos_datetime.c
 datetime_mod_CFLAGS = $(COMMON_CFLAGS)
