/* minicmd.c - commands for the rescue mode */
/*
 *  GRUB  --  GRand Unified Bootloader
 *  Copyright (C) 2003,2005,2006,2007,2009  Free Software Foundation, Inc.
 *
 *  GRUB is free software: you can redistribute it and/or modify
 *  it under the terms of the GNU General Public License as published by
 *  the Free Software Foundation, either version 3 of the License, or
 *  (at your option) any later version.
 *
 *  GRUB is distributed in the hope that it will be useful,
 *  but WITHOUT ANY WARRANTY; without even the implied warranty of
 *  MERCHANTABILITY or FITNESS FOR A PARTICULAR PURPOSE.  See the
 *  GNU General Public License for more details.
 *
 *  You should have received a copy of the GNU General Public License
 *  along with GRUB.  If not, see <http://www.gnu.org/licenses/>.
 */

#include <grub/dl.h>
#include <grub/mm.h>
#include <grub/err.h>
#include <grub/env.h>
#include <grub/misc.h>
#include <grub/file.h>
#include <grub/disk.h>
#include <grub/term.h>
#include <grub/loader.h>
#include <grub/command.h>
#include <grub/i18n.h>

/* cat FILE */
static grub_err_t
grub_mini_cmd_cat (struct grub_command *cmd __attribute__ ((unused)),
		   int argc, char *argv[])
{
  grub_file_t file;
  char buf[GRUB_DISK_SECTOR_SIZE];
  grub_ssize_t size;

  if (argc < 1)
    return grub_error (GRUB_ERR_BAD_ARGUMENT, "no file specified");

  file = grub_file_open (argv[0]);
  if (! file)
    return grub_errno;

  while ((size = grub_file_read (file, buf, sizeof (buf))) > 0)
    {
      int i;

      for (i = 0; i < size; i++)
	{
	  unsigned char c = buf[i];

	  if ((grub_isprint (c) || grub_isspace (c)) && c != '\r')
	    grub_printf ("%c", c);
	  else
	    {
	      grub_setcolorstate (GRUB_TERM_COLOR_HIGHLIGHT);
	      grub_printf ("<%x>", (int) c);
	      grub_setcolorstate (GRUB_TERM_COLOR_STANDARD);
	    }
	}
    }

  grub_xputs ("\n");
  grub_refresh ();
  grub_file_close (file);

  return 0;
}

/* help */
static grub_err_t
grub_mini_cmd_help (struct grub_command *cmd __attribute__ ((unused)),
		    int argc __attribute__ ((unused)),
		    char *argv[] __attribute__ ((unused)))
{
  grub_command_t p;

  for (p = grub_command_list; p; p = p->next)
    grub_printf ("%s (%d%c)\t%s\n", p->name,
		 p->prio & GRUB_PRIO_LIST_PRIO_MASK,
		 (p->prio & GRUB_PRIO_LIST_FLAG_ACTIVE) ? '+' : '-',
		 p->description);

  return 0;
}

#if 0
static void
grub_rescue_cmd_info (void)
{
  extern void grub_disk_cache_get_performance (unsigned long *,
					       unsigned long *);
  unsigned long hits, misses;

  grub_disk_cache_get_performance (&hits, &misses);
  grub_printf ("Disk cache: hits = %u, misses = %u ", hits, misses);
  if (hits + misses)
    {
      unsigned long ratio = hits * 10000 / (hits + misses);
      grub_printf ("(%u.%u%%)\n", ratio / 100, ratio % 100);
    }
  else
    grub_printf ("(N/A)\n");
}
#endif

/* root [DEVICE] */
static grub_err_t
grub_mini_cmd_root (struct grub_command *cmd __attribute__ ((unused)),
		    int argc, char *argv[])
{
  grub_device_t dev;
  grub_fs_t fs;

  if (argc > 0)
    {
      char *device_name = grub_file_get_device_name (argv[0]);
      if (! device_name)
	return grub_errno;

      grub_env_set ("root", device_name);
      grub_free (device_name);
    }

  dev = grub_device_open (0);
  if (! dev)
    return grub_errno;

  fs = grub_fs_probe (dev);
  if (grub_errno == GRUB_ERR_UNKNOWN_FS)
    grub_errno = GRUB_ERR_NONE;

  grub_printf ("(%s): Filesystem is %s.\n",
	       grub_env_get ("root"), fs ? fs->name : "unknown");

  grub_device_close (dev);

  return 0;
}

#if 0
static void
grub_rescue_cmd_testload (int argc, char *argv[])
{
  grub_file_t file;
  char *buf;
  grub_ssize_t size;
  grub_ssize_t pos;
  auto void read_func (unsigned long sector, unsigned offset, unsigned len);

  void read_func (unsigned long sector __attribute__ ((unused)),
		  unsigned offset __attribute__ ((unused)),
		  unsigned len __attribute__ ((unused)))
    {
      grub_putchar ('.');
      grub_refresh ();
    }

  if (argc < 1)
    {
      grub_error (GRUB_ERR_BAD_ARGUMENT, "no file specified");
      return;
    }

  file = grub_file_open (argv[0]);
  if (! file)
    return;

  size = grub_file_size (file) & ~(GRUB_DISK_SECTOR_SIZE - 1);
  if (size == 0)
    {
      grub_file_close (file);
      return;
    }

  buf = grub_malloc (size);
  if (! buf)
    goto fail;

  grub_printf ("Reading %s sequentially", argv[0]);
  file->read_hook = read_func;
  if (grub_file_read (file, buf, size) != size)
    goto fail;
  grub_printf (" Done.\n");

  /* Read sequentially again.  */
  grub_printf ("Reading %s sequentially again", argv[0]);
  if (grub_file_seek (file, 0) < 0)
    goto fail;

  for (pos = 0; pos < size; pos += GRUB_DISK_SECTOR_SIZE)
    {
      char sector[GRUB_DISK_SECTOR_SIZE];

      if (grub_file_read (file, sector, GRUB_DISK_SECTOR_SIZE)
	  != GRUB_DISK_SECTOR_SIZE)
	goto fail;

      if (grub_memcmp (sector, buf + pos, GRUB_DISK_SECTOR_SIZE) != 0)
	{
	  grub_printf ("\nDiffers in %d\n", pos);
	  goto fail;
	}
    }
  grub_printf (" Done.\n");

  /* Read backwards and compare.  */
  grub_printf ("Reading %s backwards", argv[0]);
  pos = size;
  while (pos > 0)
    {
      char sector[GRUB_DISK_SECTOR_SIZE];

      pos -= GRUB_DISK_SECTOR_SIZE;

      if (grub_file_seek (file, pos) < 0)
	goto fail;

      if (grub_file_read (file, sector, GRUB_DISK_SECTOR_SIZE)
	  != GRUB_DISK_SECTOR_SIZE)
	goto fail;

      if (grub_memcmp (sector, buf + pos, GRUB_DISK_SECTOR_SIZE) != 0)
	{
	  int i;

	  grub_printf ("\nDiffers in %d\n", pos);

	  for (i = 0; i < GRUB_DISK_SECTOR_SIZE; i++)
	    grub_putchar (buf[pos + i]);

	  if (i)
	    grub_refresh ();

	  goto fail;
	}
    }
  grub_printf (" Done.\n");

 fail:

  grub_file_close (file);
  grub_free (buf);
}
#endif

/* dump ADDRESS [SIZE] */
static grub_err_t
grub_mini_cmd_dump (struct grub_command *cmd __attribute__ ((unused)),
		    int argc, char *argv[])
{
  grub_uint8_t *addr;
  grub_size_t size = 4;

  if (argc == 0)
    return grub_error (GRUB_ERR_BAD_ARGUMENT, "no address specified");

  addr = (grub_uint8_t *) grub_strtoul (argv[0], 0, 0);
  if (grub_errno)
    return grub_errno;

  if (argc > 1)
    size = (grub_size_t) grub_strtoul (argv[1], 0, 0);

  while (size--)
    {
      grub_printf ("%x%x ", *addr >> 4, *addr & 0xf);
      addr++;
    }

  return 0;
}

/* rmmod MODULE */
static grub_err_t
grub_mini_cmd_rmmod (struct grub_command *cmd __attribute__ ((unused)),
		     int argc, char *argv[])
{
  grub_dl_t mod;

  if (argc == 0)
    return grub_error (GRUB_ERR_BAD_ARGUMENT, "no module specified");

  mod = grub_dl_get (argv[0]);
  if (! mod)
    return grub_error (GRUB_ERR_BAD_ARGUMENT, "no such module");

  if (grub_dl_unref (mod) <= 0)
    grub_dl_unload (mod);

  return 0;
}

/* lsmod */
static grub_err_t
grub_mini_cmd_lsmod (struct grub_command *cmd __attribute__ ((unused)),
		     int argc __attribute__ ((unused)),
		     char *argv[] __attribute__ ((unused)))
{
<<<<<<< HEAD
  auto int print_module (grub_dl_t mod);

  int print_module (grub_dl_t mod)
    {
      grub_dl_dep_t dep;

      grub_printf ("%s\t%d\t\t", mod->name, mod->ref_count);
      for (dep = mod->dep; dep; dep = dep->next)
	{
	  if (dep != mod->dep)
	    grub_xputs (",");

	  grub_printf ("%s", dep->mod->name);
	}
      grub_xputs ("\n");

      return 0;
    }
=======
  grub_dl_t mod;
>>>>>>> 490ee6c3

  grub_printf ("Name\tRef Count\tDependencies\n");
  FOR_DL_MODULES (mod)
  {
    grub_dl_dep_t dep;

    grub_printf ("%s\t%d\t\t", mod->name, mod->ref_count);
    for (dep = mod->dep; dep; dep = dep->next)
      {
	if (dep != mod->dep)
	  grub_putchar (',');

	grub_printf ("%s", dep->mod->name);
      }
    grub_putchar ('\n');
  }

  return 0;
}

/* exit */
static grub_err_t
grub_mini_cmd_exit (struct grub_command *cmd __attribute__ ((unused)),
		    int argc __attribute__ ((unused)),
		    char *argv[] __attribute__ ((unused)))
{
  grub_exit ();
  return 0;
}

static grub_command_t cmd_cat, cmd_help, cmd_root;
static grub_command_t cmd_dump, cmd_rmmod, cmd_lsmod, cmd_exit;

GRUB_MOD_INIT(minicmd)
{
  cmd_cat =
    grub_register_command ("cat", grub_mini_cmd_cat,
			   N_("FILE"), N_("Show the contents of a file."));
  cmd_help =
    grub_register_command ("help", grub_mini_cmd_help,
			   0, N_("Show this message."));
  cmd_root =
    grub_register_command ("root", grub_mini_cmd_root,
			   N_("[DEVICE]"), N_("Set the root device."));
  cmd_dump =
    grub_register_command ("dump", grub_mini_cmd_dump,
			   N_("ADDR"), N_("Dump memory."));
  cmd_rmmod =
    grub_register_command ("rmmod", grub_mini_cmd_rmmod,
			   N_("MODULE"), N_("Remove a module."));
  cmd_lsmod =
    grub_register_command ("lsmod", grub_mini_cmd_lsmod,
			   0, N_("Show loaded modules."));
  cmd_exit =
    grub_register_command ("exit", grub_mini_cmd_exit,
			   0, N_("Exit from GRUB."));
}

GRUB_MOD_FINI(minicmd)
{
  grub_unregister_command (cmd_cat);
  grub_unregister_command (cmd_help);
  grub_unregister_command (cmd_root);
  grub_unregister_command (cmd_dump);
  grub_unregister_command (cmd_rmmod);
  grub_unregister_command (cmd_lsmod);
  grub_unregister_command (cmd_exit);
}<|MERGE_RESOLUTION|>--- conflicted
+++ resolved
@@ -301,28 +301,7 @@
 		     int argc __attribute__ ((unused)),
 		     char *argv[] __attribute__ ((unused)))
 {
-<<<<<<< HEAD
-  auto int print_module (grub_dl_t mod);
-
-  int print_module (grub_dl_t mod)
-    {
-      grub_dl_dep_t dep;
-
-      grub_printf ("%s\t%d\t\t", mod->name, mod->ref_count);
-      for (dep = mod->dep; dep; dep = dep->next)
-	{
-	  if (dep != mod->dep)
-	    grub_xputs (",");
-
-	  grub_printf ("%s", dep->mod->name);
-	}
-      grub_xputs ("\n");
-
-      return 0;
-    }
-=======
   grub_dl_t mod;
->>>>>>> 490ee6c3
 
   grub_printf ("Name\tRef Count\tDependencies\n");
   FOR_DL_MODULES (mod)
@@ -333,11 +312,11 @@
     for (dep = mod->dep; dep; dep = dep->next)
       {
 	if (dep != mod->dep)
-	  grub_putchar (',');
+	  grub_xputs (",");
 
 	grub_printf ("%s", dep->mod->name);
       }
-    grub_putchar ('\n');
+    grub_xputs ("\n");
   }
 
   return 0;
