#! /bin/sh

# Install GRUB on your drive.
# Copyright (C) 1999,2000,2001,2002,2003,2004,2005,2006,2007,2008,2009,2010  Free Software Foundation, Inc.
#
# GRUB is free software: you can redistribute it and/or modify
# it under the terms of the GNU General Public License as published by
# the Free Software Foundation, either version 3 of the License, or
# (at your option) any later version.
#
# GRUB is distributed in the hope that it will be useful,
# but WITHOUT ANY WARRANTY; without even the implied warranty of
# MERCHANTABILITY or FITNESS FOR A PARTICULAR PURPOSE.  See the
# GNU General Public License for more details.
#
# You should have received a copy of the GNU General Public License
# along with GRUB.  If not, see <http://www.gnu.org/licenses/>.

# Initialize some variables.
transform="@program_transform_name@"

prefix=@prefix@
exec_prefix=@exec_prefix@
sbindir=@sbindir@
bindir=@bindir@
libdir=@libdir@
sysconfdir=@sysconfdir@
PACKAGE_NAME=@PACKAGE_NAME@
PACKAGE_TARNAME=@PACKAGE_TARNAME@
PACKAGE_VERSION=@PACKAGE_VERSION@
target_cpu=@target_cpu@
platform=@platform@
host_os=@host_os@
pkglibdir=${libdir}/`echo ${PACKAGE_TARNAME}/${target_cpu}-${platform} | sed ${transform}`
localedir=@datadir@/locale

self=`basename $0`

grub_setup=${sbindir}/`echo grub-setup | sed ${transform}`
grub_mkimage=${bindir}/`echo grub-mkimage | sed ${transform}`
grub_mkdevicemap=${sbindir}/`echo grub-mkdevicemap | sed ${transform}`
grub_probe=${sbindir}/`echo grub-probe | sed ${transform}`
grub_editenv=${bindir}/`echo grub-editenv | sed ${transform}`
grub_mkrelpath=${bindir}/`echo grub-mkrelpath | sed ${transform}`
rootdir=
bootdir=
grubdir=`echo "/@bootdirname@/@grubdirname@" | sed 's,//*,/,g'`
modules=

install_device=
no_floppy=
force_lba=
recheck=no
debug=no
debug_image=

update_nvram=yes

ofpathname=`which ofpathname`
nvsetenv=`which nvsetenv`
efibootmgr=`which efibootmgr 2>/dev/null || true`
removable=no
efi_quiet=

# Get GRUB_DISTRIBUTOR.
if test -f ${sysconfdir}/default/grub ; then
    . ${sysconfdir}/default/grub
fi

bootloader_id="$(echo "$GRUB_DISTRIBUTOR" | tr '[A-Z]' '[a-z]' | cut -d' ' -f1)"
if test -z "$bootloader_id"; then
    bootloader_id=grub
fi

if [ "${target_cpu}-${platform}" = "i386-pc" ] ; then
    disk_module=biosdisk
elif [ "${platform}" = "ieee1275" ] || [ "${platform}" = "efi" ] ; then
    disk_module=
else
    disk_module=ata
fi

# Usage: usage
# Print the usage.
usage () {
if test "x$install_device" = x && test "${target_cpu}-${platform}" != "mips-yeeloong" && test "${target_cpu}-${platform}" != "i386-ieee1275" && test "${target_cpu}-${platform}" != "powerpc-ieee1275"; then
    cat <<EOF
Usage: $self [OPTION] install_device
EOF
else
    cat <<EOF
Usage: $self [OPTION] [install_device]
EOF
fi
cat <<EOF
Install GRUB on your drive.

  -h, --help              print this message and exit
  -v, --version           print the version information and exit
  --modules=MODULES       pre-load specified modules MODULES
  --boot-directory=DIR    install GRUB images under the directory DIR/@grubdirname@
                          instead of the $grubdir directory
  --grub-setup=FILE       use FILE as grub-setup
  --grub-mkimage=FILE     use FILE as grub-mkimage
  --grub-mkrelpath=FILE   use FILE as grub-mkrelpath
  --grub-mkdevicemap=FILE use FILE as grub-mkdevicemap
  --grub-probe=FILE       use FILE as grub-probe
  --no-floppy             do not probe any floppy drive
  --recheck               probe a device map even if it already exists
  --force                 install even if problems are detected
EOF
if [ "${target_cpu}-${platform}" = "i386-pc" ] ; then
    cat <<EOF
  --disk-module=MODULE    disk module to use
EOF
fi
if [ "${target_cpu}-${platform}" = "i386-ieee1275" ] || [ "${target_cpu}-${platform}" = "powerpc-ieee1275" ] ; then
    cat <<EOF
  --no-nvram              don't update the boot-device NVRAM variable
EOF
fi
if [ "${platform}" = "efi" ]; then
    cat <<EOF
   --removable             the installation device is removable
   --bootloader-id=ID      the ID of bootloader.
EOF
fi
    cat <<EOF

INSTALL_DEVICE can be a GRUB device name or a system device filename.

$self copies GRUB images into $grubdir, and uses grub-setup
to install grub into the boot sector.

Report bugs to <bug-grub@gnu.org>.
EOF
}

argument () {
  opt=$1
  shift

  if test $# -eq 0; then
      echo "$0: option requires an argument -- '$opt'" 1>&2
      exit 1
  fi
  echo $1
}

# Check the arguments.
while test $# -gt 0
do
    option=$1
    shift

    case "$option" in
    -h | --help)
	usage
	exit 0 ;;
    -v | --version)
	echo "$self (${PACKAGE_NAME}) ${PACKAGE_VERSION}"
	exit 0 ;;

    --modules)
	modules=`argument $option "$@"`; shift;;
    --modules=*)
	modules=`echo "$option" | sed 's/--modules=//'` ;;

# Accept and ignore for compatibility
    --font)
        shift;;
    --font=*)
	;;

# Accept for compatibility
    --root-directory)
	rootdir=`argument $option "$@"`; shift;;
    --root-directory=*)
	rootdir=`echo "$option" | sed 's/--root-directory=//'` ;;

    --boot-directory)
	bootdir=`argument $option "$@"`; shift;;
    --boot-directory=*)
	bootdir=`echo "$option" | sed 's/--boot-directory=//'` ;;

    --grub-setup)
	grub_setup=`argument $option "$@"`; shift;;
    --grub-setup=*)
	grub_setup=`echo "$option" | sed 's/--grub-setup=//'` ;;

    --bootloader-id)
	bootloader_id=`argument $option "$@"`; shift;;
    --bootloader_id=*)
	bootloader_id=`echo "$option" | sed 's/--bootloader_id=//'` ;;

    --grub-mkimage)
	grub_mkimage=`argument $option "$@"`; shift;;
    --grub-mkimage=*)
	grub_mkimage=`echo "$option" | sed 's/--grub-mkimage=//'` ;;

    --grub-mkrelpath)
	grub_mkrelpath=`argument $option "$@"`; shift;;
    --grub-mkimage=*)
	grub_mkrelpath=`echo "$option" | sed 's/--grub-mkrelpath=//'` ;;

    --grub-mkdevicemap)
	grub_mkdevicemap=`argument $option "$@"`; shift;;
    --grub-mkdevicemap=*)
	grub_mkdevicemap=`echo "$option" | sed 's/--grub-mkdevicemap=//'` ;;

    --grub-probe)
	grub_probe=`argument $option "$@"`; shift;;
    --grub-probe=*)
	grub_probe=`echo "$option" | sed 's/--grub-probe=//'` ;;

    --no-floppy)
	no_floppy="--no-floppy" ;;
    --recheck)
	recheck=yes ;;
    --removable)
	removable=yes ;;

    --disk-module)
	if [ "${target_cpu}-${platform}" = "i386-pc" ] ; then
	    disk_module=`argument $option "$@"`; shift;
	fi ;;
    --disk-module=*)
	if [ "${target_cpu}-${platform}" = "i386-pc" ] ; then
           disk_module=`echo "$option" | sed 's/--disk-module=//'`
        fi ;;

    --no-nvram)
	update_nvram=no ;;

    # This is an undocumented feature...
    --debug)
	debug=yes ;;
    --debug-image)
	debug_image=`argument $option "$@"`; shift;;
    --debug-image=*)
	debug_image=`echo "$option" | sed 's/--debug-image=//'` ;;

    -f | --force)
        setup_force="--force" ;;

    -*)
	echo "Unrecognized option \`$option'" 1>&2
	usage
	exit 1
	;;
    *)
	if test "x$install_device" != x; then
	    echo "More than one install_devices?" 1>&2
	    usage
	    exit 1
	fi
	install_device="${option}" ;;
    esac
done

# for make_system_path_relative_to_its_root()
. ${libdir}/grub/grub-mkconfig_lib

if test "x$install_device" = x && test "${target_cpu}-${platform}" != "mips-yeeloong" && test "${target_cpu}-${platform}" != "i386-ieee1275" && test "${target_cpu}-${platform}" != "powerpc-ieee1275"; then
    echo "install_device not specified." 1>&2
    usage
    exit 1
fi

# If the debugging feature is enabled, print commands.
setup_verbose=
if test $debug = yes; then
    set -x
    setup_verbose="--verbose"
    efi_quiet=-q
fi

if [ -z "$bootdir" ]; then
    # Default bootdir if bootdir not initialized.
    bootdir=/@bootdirname@

    if [ -n "$rootdir" ] ; then
        # Initialize bootdir if rootdir was initialized.
        bootdir=${rootdir}/@bootdirname@
    fi
fi

grubdir=`echo "${bootdir}/@grubdirname@" | sed 's,//*,/,g'`
device_map=${grubdir}/device.map
grub_probe="${grub_probe} --device-map=${device_map}"

# Check if GRUB is installed.
if [ "${target_cpu}-${platform}" = "i386-pc" ] || [ "${target_cpu}-${platform}" = "sparc64-ieee1275" ] ; then
    set $grub_setup dummy
    if test -f "$1"; then
        :
    else
        echo "$1: Not found." 1>&2
        exit 1
    fi
fi

set $grub_mkimage dummy
if test -f "$1"; then
    :
else
    echo "$1: Not found." 1>&2
    exit 1
fi

set $grub_mkdevicemap dummy
if test -f "$1"; then
    :
else
    echo "$1: Not found." 1>&2
    exit 1
fi

if [ x"$platform" = xefi ]; then
    # Find the EFI System Partition.
    efidir=
    if test -d ${bootdir}/efi; then
	install_device=`$grub_mkdevicemap --device-map=/dev/stdout | $grub_probe --target=device --device-map=/dev/stdin ${bootdir}/efi`
        # Is it a mount point?
	if test "x$install_device" != "x`$grub_mkdevicemap --device-map=/dev/stdout | $grub_probe --target=device --device-map=/dev/stdin ${bootdir}`"; then
	    efidir=${bootdir}/efi
	fi
    elif test -n "$rootdir" && test "x$rootdir" != "x/"; then
        # The EFI System Partition may have been given directly using
        # --root-directory.
	install_device=`$grub_mkdevicemap --device-map=/dev/stdout | $grub_probe --target=device --device-map=/dev/stdin ${rootdir}`
        # Is it a mount point?
	if test "x$install_device" != "x`$grub_mkdevicemap --device-map=/dev/stdout | $grub_probe --target=device --device-map=/dev/stdin ${rootdir}/..`"; then
	    efidir=${rootdir}
	fi
    fi
    
    if test -n "$efidir"; then
	efi_fs=`$grub_probe --target=fs --device-map=${device_map} ${efidir}`
	if test "x$efi_fs" = xfat; then :; else
	    echo "${efidir} doesn't look like an EFI partition." 1>&2
	    efidir=
	fi
    fi
    
    if test -n "$efidir"; then
        # The EFI specification requires that an EFI System Partition must
        # contain an "EFI" subdirectory, and that OS loaders are stored in
        # subdirectories below EFI.  Vendors are expected to pick names that do
        # not collide with other vendors.  To minimise collisions, we use the
        # name of our distributor if possible.
	efi_distributor="$bootloader_id"
	if test $removable = yes; then
      	   # The specification makes stricter requirements of removable
	   # devices, in order that only one image can be automatically loaded
	   # from them.  The image must always reside under /EFI/BOOT, and it
	   # must have a specific file name depending on the architecture.
	    efi_distributor=BOOT
	    case "$target_cpu" in
		i386)
		    efi_file=BOOTIA32.EFI ;;
		x86-64)
		    efi_file=BOOTX64.EFI ;;
	    # GRUB does not yet support these architectures, but they're defined
	    # by the specification so we include them here to ease future
	    # expansion.
		ia64)
		    efi_file=BOOTIA64.EFI ;;
	    esac
	else
	    # It is convenient for each architecture to have a different
	    # efi_file, so that different versions can be installed in parallel.
	    case "$target_cpu" in
		i386)
		    efi_file=grubia32.efi ;;
		x86-64)
		    efi_file=grubx64.efi ;;
	 # GRUB does not yet support these architectures, but they're defined
 	 # by the specification so we include them here to ease future
	 # expansion.
		ia64)
		    efi_file=grubia64.efi ;;
		*)
		    efi_file=grub.efi ;;
	    esac
	   # TODO: We should also use efibootmgr, if available, to add a Boot
	   # entry for ourselves.
	fi
	efidir="$efidir/EFI/$efi_distributor"
	mkdir -p "$efidir" || exit 1
    else
        # We don't know what's going on.  Fall back to traditional
        # (non-specification-compliant) behaviour.
	efidir="$grubdir"
	efi_distributor=
	efi_file=grub.efi
    fi
fi

# Create the GRUB directory if it is not present.
mkdir -p "$grubdir" || exit 1

# If --recheck is specified, remove the device map, if present.
if test $recheck = yes; then
    rm -f $device_map
fi

# Create the device map file if it is not present.
if test -f "$device_map"; then
    :
else
    # Create a safe temporary file.
    test -n "$mklog" && log_file=`$mklog`

    $grub_mkdevicemap --device-map=$device_map $no_floppy || exit 1
fi

# Make sure that there is no duplicated entry.
tmp=`sed -n '/^([fh]d[0-9]*)/s/\(^(.*)\).*/\1/p' $device_map \
    | sort | uniq -d | sed -n 1p`
if test -n "$tmp"; then
    echo "The drive $tmp is defined multiple times in the device map $device_map" 1>&2
    exit 1
fi

# Copy the GRUB images to the GRUB directory.
for file in ${grubdir}/*.mod ${grubdir}/*.lst ${grubdir}/*.img ${grubdir}/efiemu??.o; do
    if test -f $file && [ "`basename $file`" != menu.lst ]; then
	rm -f $file || exit 1
    fi
done
for file in ${pkglibdir}/*.mod ${pkglibdir}/*.lst; do
    cp -f $file ${grubdir} || exit 1
done
if [ "${target_cpu}-${platform}" = "i386-pc" ] || [ "${target_cpu}-${platform}" = "sparc64-ieee1275" ] ; then
    for file in ${pkglibdir}/*.img ${pkglibdir}/efiemu??.o; do
	if test -f $file; then
	    cp -f $file ${grubdir} || exit 1
	fi
    done
fi

# Copy gettext files
mkdir -p ${grubdir}/locale/
for dir in ${localedir}/*; do
    if test -f "$dir/LC_MESSAGES/grub.mo"; then
        cp -f "$dir/LC_MESSAGES/grub.mo" "${grubdir}/locale/${dir##*/}.mo"
    fi
done

# Write device to a variable so we don't have to traverse /dev every time.
grub_device=`$grub_probe --target=device ${grubdir}` || exit 1

if ! test -f ${grubdir}/grubenv; then
    $grub_editenv ${grubdir}/grubenv create
fi

# Create the core image. First, auto-detect the filesystem module.
fs_module=`$grub_probe --target=fs --device ${grub_device}`
if test "x$fs_module" = x -a "x$modules" = x; then
    echo "Auto-detection of a filesystem module failed." 1>&2
    echo "Please specify the module with the option \`--modules' explicitly." 1>&2
    exit 1
fi

# Then the partition map module.  In order to support partition-less media,
# this command is allowed to fail.
partmap_module=
for x in `$grub_probe --target=partmap --device ${grub_device} 2> /dev/null`; do
   partmap_module="$partmap_module part_$x";
done

# Device abstraction module, if any (lvm, raid).
devabstraction_module=`$grub_probe --target=abstraction --device ${grub_device}`

# The order in this list is critical.  Be careful when modifying it.
modules="$modules $disk_module"
modules="$modules $fs_module $partmap_module $devabstraction_module"

relative_grubdir=`make_system_path_relative_to_its_root ${grubdir}` || exit 1
if [ "x${relative_grubdir}" = "x" ] ; then
    relative_grubdir=/
fi

prefix_drive=
config_opt=

rm -f ${grubdir}/load.cfg

if [ "x${debug_image}" != x ]; then
    echo "set debug='${debug_image}'" >> ${grubdir}/load.cfg
    config_opt="-c ${grubdir}/load.cfg "
fi

if [ "x${devabstraction_module}" = "x" ] ; then
    if [ x"${install_device}" != x ]; then
      if echo "${install_device}" | grep -qx "(.*)" ; then
        install_drive="${install_device}"
      else
        install_drive="`$grub_probe --target=drive --device ${install_device}`" || exit 1
      fi
      install_drive="`echo ${install_drive} | sed -e s/,[a-z0-9,]*//g`"
    fi
    grub_drive="`$grub_probe --target=drive --device ${grub_device}`" || exit 1

    # Strip partition number
    grub_partition="`echo ${grub_drive} | sed -e 's/^[^,]*,//; s/)$//'`"
    grub_drive="`echo ${grub_drive} | sed -e s/,[a-z0-9,]*//g`"
    if [ "$disk_module" = ata ] ; then
        # generic method (used on coreboot and ata mod)
        uuid="`$grub_probe --target=fs_uuid --device ${grub_device}`"
        if [ "x${uuid}" = "x" ] ; then
          echo "UUID needed with ata mod, but the filesystem containing ${grubdir} does not support UUIDs." 1>&2
          exit 1
        fi
        echo "search.fs_uuid ${uuid} root " >> ${grubdir}/load.cfg
	echo 'set prefix=($root)'"${relative_grubdir}" >> ${grubdir}/load.cfg
	config_opt="-c ${grubdir}/load.cfg "
        modules="$modules search_fs_uuid"
    elif [ "x${grub_drive}" != "x${install_drive}" ] ; then
        uuid="`$grub_probe --target=fs_uuid --device ${grub_device}`"
        if [ "x${uuid}" = "x" ] ; then
          echo "You attempted a cross-disk install, but the filesystem containing ${grubdir} does not support UUIDs." 1>&2
          exit 1
        fi
        echo "search.fs_uuid ${uuid} root " >> ${grubdir}/load.cfg
	echo 'set prefix=($root)'"${relative_grubdir}" >> ${grubdir}/load.cfg
	config_opt="-c ${grubdir}/load.cfg "
        modules="$modules search_fs_uuid"
<<<<<<< HEAD
    elif [ "x$platform" = xefi ]; then
        # No grub-setup, so we need to hardcode the partition number in the
        # core image's prefix.
=======
    elif [ "x$platform" = xefi ] || [ "x$platform" = xpc ]; then
        # we need to hardcode the partition number in the core image's prefix.
>>>>>>> 291dddfe
        prefix_drive="(,$grub_partition)"
    fi
else
    prefix_drive=`$grub_probe --target=drive --device ${grub_device}` || exit 1
fi

case "${target_cpu}-${platform}" in
    sparc64-ieee1275) mkimage_target=sparc64-ieee1275-raw ;;
    mips-yeeloong) mkimage_target=mipsel-yeeloong-elf ;;
    *) mkimage_target="${target_cpu}-${platform}" ;;
esac

case "${target_cpu}-${platform}" in
    i386-efi | x86_64-efi) imgext=efi ;;
    mips-yeeloong | i386-coreboot | i386-multiboot | i386-ieee1275 \
	| powerpc-ieee1275) imgext=elf ;;
    *) imgext=img ;;
esac


$grub_mkimage ${config_opt} -O ${mkimage_target} --output=${grubdir}/core.${imgext} --prefix=${prefix_drive}${relative_grubdir} $modules || exit 1

# Backward-compatibility kludges
if [ "${target_cpu}-${platform}" = "mips-yeeloong" ]; then
    cp ${grubdir}/core.${imgext} /boot/grub.elf
elif [ "${target_cpu}-${platform}" = "i386-ieee1275" ] || [ "${target_cpu}-${platform}" = "powerpc-ieee1275" ]; then
    cp ${grubdir}/core.${imgext} /boot/grub/grub
elif [ "${target_cpu}-${platform}" = "i386-efi" ] || [ "${target_cpu}-${platform}" = "x86_64-efi" ]; then
    $grub_mkimage ${config_opt} -O ${mkimage_target} --output=${grubdir}/grub.efi --prefix="" $modules || exit 1
fi

# Verify readability of a few critical files
for file in grubenv normal.mod ; do
    if is_path_readable_by_grub ${grubdir}/${file} ${grub_device} ${relative_grubdir}/${file} ; then : ; else
        echo "GRUB is unable to read ${grubdir}/${file}" >&2
        exit 1
    fi
done

# Perform the platform-dependent install
if [ "${target_cpu}-${platform}" = "i386-pc" ] || [ "${target_cpu}-${platform}" = "sparc64-ieee1275" ] ; then
<<<<<<< HEAD
=======
    $grub_mkimage ${config_opt} -O ${mkimage_target} --output=${grubdir}/core.img --prefix=${prefix_drive}${relative_grubdir} $modules || exit 1

    # This is a temporary workaround; it can be merged back into the check
    # above once the install branch is merged.
    if is_path_readable_by_grub ${grubdir}/core.img ${grub_device} ${relative_grubdir}/core.img ; then : ; else
        echo "GRUB is unable to read ${grubdir}/core.img" >&2
        exit 1
    fi

>>>>>>> 291dddfe
    # Now perform the installation.
    $grub_setup ${setup_verbose} ${setup_force} --directory=${grubdir} \
	--device-map=${device_map} ${install_device} || exit 1
elif [ "${target_cpu}-${platform}" = "i386-ieee1275" ] || [ "${target_cpu}-${platform}" = "powerpc-ieee1275" ]; then
    if [ x"$update_nvram" = xyes ]; then
	set $ofpathname dummy
	if test -f "$1"; then
	    :
	else
	    echo "$1: Not found." 1>&2
	    exit 1
	fi
	set $nvsetenv dummy
	if test -f "$1"; then
	    :
	else
	    echo "$1: Not found." 1>&2
	    exit 1
	fi
        # Get the Open Firmware device tree path translation.
	dev=`echo $grub_device | sed -e 's/\/dev\///' -e 's/[0-9]\+//'`
	partno=`echo $grub_device | sed -e 's/.*[^0-9]\([0-9]\+\)$/\1/'`
	ofpath=`$ofpathname $dev` || {
	    echo "Couldn't find Open Firmware device tree path for $dev."
	    echo "You will have to set boot-device manually."
	    exit 1
	}

        # Point boot-device at the new grub install
	boot_device="$ofpath:$partno,"`grub-mkrelpath ${grubdir}/core.${imgext} | sed 's,/,\\\\,g'`
	"$nvsetenv" boot-device "$boot_device" || {
	    echo "$nvsetenv failed."
	    echo "You will have to set boot-device manually.  At the Open Firmware prompt, type:"
	    echo "  setenv boot-device $boot_device"
	    exit 1
	}
    fi
elif [ x"$platform" = xefi ]; then
    cp ${grubdir}/core.${imgext} ${efidir}/${efi_file}

    # Try to make this image bootable using the EFI Boot Manager, if available.
    if test "$removable" = no && test -n "$efi_distributor" && \
	test -n "$efibootmgr"; then
        # On Linux, we need the efivars kernel modules.
	case "$host_os" in
	    linux*)
		modprobe -q efivars 2>/dev/null || true ;;
	esac

        # Delete old entries from the same distributor.
	for bootnum in `efibootmgr | grep '^Boot[0-9]' | \
	    fgrep -i " $efi_distributor" | cut -b5-8`; do
	    efibootmgr $efi_quiet -b "$bootnum" -B
	done

        # Add a new entry for the image we just created.  efibootmgr needs to be
        # given the disk device and partition number separately, so we have to
        # fiddle about with grub-probe to get hold of this reasonably reliably.
        # Use fresh device map text to avoid any problems with stale data, since
        # all we need here is a one-to-one mapping.
	clean_devmap="$($grub_mkdevicemap --device-map=/dev/stdout)"
	efidir_drive="$(echo "$clean_devmap" | $grub_probe --target=drive --device-map=/dev/stdin "$efidir")"
	if test -z "$efidir_drive"; then
	    echo "Can't find GRUB drive for $efidir; unable to create EFI Boot Manager entry." >&2
	else
	    efidir_disk="$(echo "$clean_devmap" | grep "^$(echo "$efidir_drive" | sed 's/,[^)]*//')" | cut -f2)"
	    efidir_part="$(echo "$efidir_drive" | sed 's/^([^,]*,[^0-9]*//; s/[^0-9].*//')"
	    efibootmgr $efi_quiet -c -d "$efidir_disk" -p "$efidir_part" -w \
		-L "$GRUB_DISTRIBUTOR" -l "\\EFI\\$efi_distributor\\$efi_file"
	fi
    fi
fi

echo "Installation finished. No error reported."

# Bye.
exit 0<|MERGE_RESOLUTION|>--- conflicted
+++ resolved
@@ -527,14 +527,8 @@
 	echo 'set prefix=($root)'"${relative_grubdir}" >> ${grubdir}/load.cfg
 	config_opt="-c ${grubdir}/load.cfg "
         modules="$modules search_fs_uuid"
-<<<<<<< HEAD
-    elif [ "x$platform" = xefi ]; then
-        # No grub-setup, so we need to hardcode the partition number in the
-        # core image's prefix.
-=======
     elif [ "x$platform" = xefi ] || [ "x$platform" = xpc ]; then
         # we need to hardcode the partition number in the core image's prefix.
->>>>>>> 291dddfe
         prefix_drive="(,$grub_partition)"
     fi
 else
@@ -567,7 +561,7 @@
 fi
 
 # Verify readability of a few critical files
-for file in grubenv normal.mod ; do
+for file in grubenv normal.mod core.${imgext} ; do
     if is_path_readable_by_grub ${grubdir}/${file} ${grub_device} ${relative_grubdir}/${file} ; then : ; else
         echo "GRUB is unable to read ${grubdir}/${file}" >&2
         exit 1
@@ -576,18 +570,6 @@
 
 # Perform the platform-dependent install
 if [ "${target_cpu}-${platform}" = "i386-pc" ] || [ "${target_cpu}-${platform}" = "sparc64-ieee1275" ] ; then
-<<<<<<< HEAD
-=======
-    $grub_mkimage ${config_opt} -O ${mkimage_target} --output=${grubdir}/core.img --prefix=${prefix_drive}${relative_grubdir} $modules || exit 1
-
-    # This is a temporary workaround; it can be merged back into the check
-    # above once the install branch is merged.
-    if is_path_readable_by_grub ${grubdir}/core.img ${grub_device} ${relative_grubdir}/core.img ; then : ; else
-        echo "GRUB is unable to read ${grubdir}/core.img" >&2
-        exit 1
-    fi
-
->>>>>>> 291dddfe
     # Now perform the installation.
     $grub_setup ${setup_verbose} ${setup_force} --directory=${grubdir} \
 	--device-map=${device_map} ${install_device} || exit 1
